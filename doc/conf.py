project = 'ec-tools'
copyright = '2023, the ec-tools authors'
author = 'the ec-tools authors'

release = '0.0.1'


<<<<<<< HEAD
extensions = ["sphinx.ext.autodoc", "sphinx.ext.todo", "myst_nb", "sphinxcontrib.katex", "sphinxcontrib.bibtex"]

bibtex_bibfiles = ['refs.bib']

bibtex_default_style = 'plain'
bibtex_reference_style = 'label'
=======
extensions = ["sphinx.ext.autodoc", "sphinx.ext.todo", "myst_nb", "sphinxcontrib.katex"]
>>>>>>> f39ff123

source_suffix = {
    '.rst': 'restructuredtext',
    '.ipynb': 'myst-nb',
    '.myst': 'myst-nb',
}

templates_path = ['_templates']

exclude_patterns = ['generated', 'Thumbs.db', '.DS_Store', 'README.md', 'news', '.ipynb_checkpoints', '*.ipynb']

todo_include_todos = True

html_theme = 'sphinx_rtd_theme'

html_static_path = []

# Add Edit on GitHub links
html_context = {
    'display_github': True,
    'github_user': 'echemdb',
    'github_repo': 'ec-tools',
    'github_version': 'main/doc/',
}<|MERGE_RESOLUTION|>--- conflicted
+++ resolved
@@ -4,17 +4,13 @@
 
 release = '0.0.1'
 
-
-<<<<<<< HEAD
 extensions = ["sphinx.ext.autodoc", "sphinx.ext.todo", "myst_nb", "sphinxcontrib.katex", "sphinxcontrib.bibtex"]
 
 bibtex_bibfiles = ['refs.bib']
 
 bibtex_default_style = 'plain'
 bibtex_reference_style = 'label'
-=======
-extensions = ["sphinx.ext.autodoc", "sphinx.ext.todo", "myst_nb", "sphinxcontrib.katex"]
->>>>>>> f39ff123
+
 
 source_suffix = {
     '.rst': 'restructuredtext',
