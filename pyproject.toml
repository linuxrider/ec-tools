[build-system]
requires = ["maturin>=1.5,<2.0"]
build-backend = "maturin"

[project]
name = "ec-tools"
classifiers = ["License :: OSI Approved :: GNU General Public License v3 or later (GPLv3+)"]
description = "tools to work with electrochemical data"
readme      = "README.md"
<<<<<<< HEAD
requires-python = ">=3.9.0"
dependencies    = [
    "numpy",
    "transonic",
]
dynamic = ["version"]

[tool.maturin]
features = ["pyo3/extension-module"]
=======
requires-python = ">=3.10.0"
dependencies    = [ "numpy>=2.0.2,<3", "transonic>=0.7.3,<0.8" ]
version = "0.1.0"
>>>>>>> da9e962d

[tool.setuptools]
packages = ["ec_tools",]

[tool.pixi.project]
channels = ["conda-forge"]
platforms = ["linux-64", "linux-aarch64", "osx-64", "osx-arm64", "win-64"]

[tool.pixi.environments]
python-310 = ["test", "python-310"]
python-311 = ["test", "python-311"]
python-312 = ["test", "python-312"]
python-313 = ["test", "python-313"]
benchmark = ["opt"]
dev = ["dev", "doc", "test", "benchmark", "lint"]

[tool.pixi.dependencies]
numpy = "*"
transonic = "*"

[tool.pixi.pypi-dependencies]
ec-tools = { path = ".", editable = true }

[tool.pixi.feature.python-310.dependencies]
python = "3.10.*"

[tool.pixi.feature.python-311.dependencies]
python = "3.11.*"

[tool.pixi.feature.python-312.dependencies]
python = "3.12.*"

[tool.pixi.feature.python-313.dependencies]
python = "3.13.*"

[tool.pixi.feature.test.dependencies]
numba = "*"
pytest = "*"
pytest-xdist = "*"
pytest-doctestplus = "*"
pythran = "*"
scipy = "*"

[tool.pixi.feature.test.tasks]
doctest = "pytest -n auto --doctest-modules ec_tools"

[tool.pixi.feature.opt.dependencies]
numba = "*"
pythran = "*"

[tool.pixi.feature.benchmark.dependencies]
scipy = "*"

[tool.pixi.feature.benchmark.tasks]
benchmark = "TODO"

[tool.pixi.feature.lint.dependencies]
<<<<<<< HEAD
ruff = ">=0.11"
=======
ruff = ">=0.11.13,<0.12"
>>>>>>> da9e962d

[tool.pixi.feature.lint.tasks]
pylint = "ruff check ec_tools"
black = "ruff format ec_tools"
isort = "ruff check --select I ec_tools"
lint = { depends-on = ["pylint", "black", "isort"]  }

[tool.pixi.feature.doc.dependencies]
jupytext = "*"
myst-parser = "*"
myst-nb = "*"
sphinx = "*"
sphinx-autobuild = "*"
sphinx-design = "*"
sphinx_rtd_theme = "*"
sphinxcontrib-bibtex = "*"

[tool.pixi.feature.doc.pypi-dependencies]
"sphinxcontrib.katex" = "*"

[tool.pixi.feature.doc.tasks]
doc = "cd doc && make html SPHINXOPTS='-W -n --keep-going'"
doc-watch = "sphinx-autobuild doc doc/generated/html --watch 'ec_tools/*'"
linkcheck = "cd doc && make linkcheck"

[tool.pixi.feature.dev.dependencies]
pip = "*"
conda = "*"

[tool.ruff]
lint.select = ["E", "F", "W", "B"]
lint.ignore = [
    "B905",
]
lint.fixable = ["E", "F", "W", "B"]
line-length = 115<|MERGE_RESOLUTION|>--- conflicted
+++ resolved
@@ -7,21 +7,11 @@
 classifiers = ["License :: OSI Approved :: GNU General Public License v3 or later (GPLv3+)"]
 description = "tools to work with electrochemical data"
 readme      = "README.md"
-<<<<<<< HEAD
-requires-python = ">=3.9.0"
-dependencies    = [
-    "numpy",
-    "transonic",
-]
-dynamic = ["version"]
-
-[tool.maturin]
-features = ["pyo3/extension-module"]
-=======
 requires-python = ">=3.10.0"
 dependencies    = [ "numpy>=2.0.2,<3", "transonic>=0.7.3,<0.8" ]
 version = "0.1.0"
->>>>>>> da9e962d
+[tool.maturin]
+features = ["pyo3/extension-module"]
 
 [tool.setuptools]
 packages = ["ec_tools",]
@@ -79,11 +69,7 @@
 benchmark = "TODO"
 
 [tool.pixi.feature.lint.dependencies]
-<<<<<<< HEAD
-ruff = ">=0.11"
-=======
 ruff = ">=0.11.13,<0.12"
->>>>>>> da9e962d
 
 [tool.pixi.feature.lint.tasks]
 pylint = "ruff check ec_tools"
